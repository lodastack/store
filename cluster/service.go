package cluster

import (
	"fmt"
	"net"
	"sync"
	"time"

	"github.com/lodastack/store/log"
	"github.com/lodastack/store/model"
	"github.com/lodastack/store/store"
	"github.com/lodastack/store/tcp"
)

const (
	connectionTimeout = 10 * time.Second
)

const (
	muxRaftHeader = 1 // Raft consensus communications
	muxMetaHeader = 2 // Cluster meta communications
)

// Transport is the interface the network service must provide.
type Transport interface {
	net.Listener

	// Dial is used to create a new outgoing connection.
	Dial(address string, timeout time.Duration) (net.Conn, error)
}

// Store represents a store of information, managed via consensus.
type Store interface {
	// Leader returns the leader of the consensus system.
	Leader() string

	// Join joins the node, reachable at addr, to the cluster.
	Join(addr string) error

	// Remove removes a node from the store, specified by addr.
	Remove(addr string) error

	// UpdateAPIPeers updates the API peers on the store.
	UpdateAPIPeers(peers map[string]string) error

	// Create a bucket, via distributed consensus.
	CreateBucket(name []byte) error

	// Create a bucket via distributed consensus if not exist.
	CreateBucketIfNotExist(name []byte) error

	// Remove a bucket, via distributed consensus.
	RemoveBucket(name []byte) error

	// Get returns the value for the given key.
	View(bucket, key []byte) ([]byte, error)

	// ViewPrefix returns the value for the keys has the keyPrefix.
	ViewPrefix(bucket, keyPrefix []byte) (map[string][]byte, error)

	// Set sets the value for the given key, via distributed consensus.
	Update(bucket []byte, key []byte, value []byte) error

	// RemoveKey removes the key from the bucket.
	RemoveKey(bucket, key []byte) error

	// Batch update values for given keys in given buckets, via distributed consensus.
	Batch(rows []model.Row) error

	// GetSession returns the sression value for the given key.
	GetSession(key interface{}) interface{}

	// SetSession sets the value for the given key, via distributed consensus.
	SetSession(key, value interface{}) error

	// DelSession delete the value for the given key, via distributed consensus.
	DelSession(key interface{}) error

	// Backup database.
	Backup() ([]byte, error)

	// Restore restores backup data file.
	Restore(backupfile string) error

	// APIPeers return the map of Raft addresses to API addresses.
	APIPeers() (map[string]string, error)

	// Nodes returns the list of current peers.
	Nodes() ([]string, error)

	// WaitForLeader blocks until a leader is detected, or the timeout expires.
	WaitForLeader(timeout time.Duration) (string, error)

	// Close closes the store. If wait is true, waits for a graceful shutdown.
	Close(wait bool) error

	// Statistics returns statistics for periodic monitoring.
	Statistics(tags map[string]string) []model.Statistic
}

// Service allows access to the cluster and associated meta data,
// via distributed consensus.
type Service struct {
	tn    Transport
	store Store
	addr  net.Addr

	wg   sync.WaitGroup
	done chan struct{} // Is the service closing or closed?

	logger log.Logger
}

// NewService returns a new instance of the cluster service.
func NewService(opts Options) (*Service, error) {
	// serve mux TCP
	ln, err := net.Listen("tcp", opts.Bind)
	if err != nil {
<<<<<<< HEAD
		return nil, fmt.Errorf("failed to listen on %s: %s", bind, err)
=======
		return nil, fmt.Errorf("failed to listen on %s: %s", opts.Bind, err.Error())
>>>>>>> ee237d57
	}
	mux := tcp.NewMux(ln, nil, nil)
	go mux.Serve()

	// Start up mux and get transports for cluster.
	raftTn := mux.Listen(muxRaftHeader)
<<<<<<< HEAD
	s := store.New(dir, raftTn, nil)
	if err := s.Open(joinAddr == ""); err != nil {
		return nil, fmt.Errorf("failed to open store: %s", err)
=======
	s := store.New(opts.DataDir, raftTn)
	if err := s.Open(opts.JoinAddr == ""); err != nil {
		return nil, fmt.Errorf("failed to open store: %s", err.Error())
>>>>>>> ee237d57
	}

	// Create and configure cluster service.
	tn := mux.Listen(muxMetaHeader)

	return &Service{
		tn:    tn,
		store: s,
		addr:  tn.Addr(),
	}, nil
}

// Open opens the Service.
func (s *Service) Open() error {
	if s.logger == nil {
		s.logger = log.New()
	}
	if !s.closed() {
		return nil // Already open.
	}
	s.done = make(chan struct{})

	go s.serve()
	s.logger.Printf("service listening on %s", s.tn.Addr())
	return nil
}

// Close closes the service.
func (s *Service) Close() error {
	if s.closed() {
		return nil // Already closed.
	}
	if err := s.store.Close(true); err != nil {
		return err
	}
	close(s.done)
	s.tn.Close()
	s.wg.Wait()
	return nil
}

func (s *Service) closed() bool {
	select {
	case <-s.done:
		// Service is closing.
		return true
	default:
	}
	return s.done == nil
}

// Statistics returns statistics for periodic monitoring.
func (s *Service) Statistics(tags map[string]string) []model.Statistic {
	return s.store.Statistics(tags)
}

// Addr returns the address the service is listening on.
func (s *Service) Addr() string {
	return s.addr.String()
}

// JoinCluster joins the cluster via TCP, reachable at addr, to the cluster.
func (s *Service) JoinCluster(server, addr string) error {
	return s.write(server, map[string][]byte{
		"addr": []byte(addr),
		"type": typJoin,
	})
}

// PublishAPIAddr public API addr in cluster
func (s *Service) PublishAPIAddr(apiAddr string, delay time.Duration, timeout time.Duration) error {
	tck := time.NewTicker(delay)
	defer tck.Stop()
	tmr := time.NewTimer(timeout)
	defer tmr.Stop()

	for {
		select {
		case <-tck.C:
			if err := s.SetPeer(s.Addr(), apiAddr); err != nil {
				s.logger.Printf("failed to set peer for %s to %s: %s (retrying)",
					s.Addr(), apiAddr, err)
				continue
			}
			return nil
		case <-tmr.C:
			return fmt.Errorf("set peer timeout expired")
		}
	}
}

func (s *Service) serve() error {
	for {
		select {
		case <-s.done:
			// We closed the connection, time to go.
			return nil
		default:
			conn, err := s.tn.Accept()
			if err != nil {
				s.logger.Printf("accept error: %s", err.Error())
			}
			s.wg.Add(1)
			go func() {
				if err := s.handleConn(conn); err != nil {
					s.logger.Printf("handleConn error: %s", err)
				}
			}()
		}
	}
}<|MERGE_RESOLUTION|>--- conflicted
+++ resolved
@@ -116,26 +116,16 @@
 	// serve mux TCP
 	ln, err := net.Listen("tcp", opts.Bind)
 	if err != nil {
-<<<<<<< HEAD
-		return nil, fmt.Errorf("failed to listen on %s: %s", bind, err)
-=======
 		return nil, fmt.Errorf("failed to listen on %s: %s", opts.Bind, err.Error())
->>>>>>> ee237d57
 	}
 	mux := tcp.NewMux(ln, nil, nil)
 	go mux.Serve()
 
 	// Start up mux and get transports for cluster.
 	raftTn := mux.Listen(muxRaftHeader)
-<<<<<<< HEAD
 	s := store.New(dir, raftTn, nil)
 	if err := s.Open(joinAddr == ""); err != nil {
 		return nil, fmt.Errorf("failed to open store: %s", err)
-=======
-	s := store.New(opts.DataDir, raftTn)
-	if err := s.Open(opts.JoinAddr == ""); err != nil {
-		return nil, fmt.Errorf("failed to open store: %s", err.Error())
->>>>>>> ee237d57
 	}
 
 	// Create and configure cluster service.
